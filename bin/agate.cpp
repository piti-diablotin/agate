--- conflicted
+++ resolved
@@ -155,18 +155,11 @@
   }
   if ( ptrwin == nullptr ) {
     std::cerr << "No window created.\nExiting." << std::endl;
-<<<<<<< HEAD
-    exit(1);
-  }
-  ptrwin->exit();
-  std::cerr << "Window has been asked to close." << std::endl;
-=======
   }
   else {
     ptrwin->exit();
     std::cerr << "Window has been asked to close." << std::endl;
   }
->>>>>>> f095d01e
   exit(1);
 }
 
