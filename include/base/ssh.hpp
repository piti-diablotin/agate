--- conflicted
+++ resolved
@@ -38,14 +38,6 @@
 
 #include <string>
 #include <cstdint>
-<<<<<<< HEAD
-
-#ifdef HAVE_SSH
-#include <libssh/libssh.h>
-#include <libssh/sftp.h>
-#endif
-=======
->>>>>>> f095d01e
 
 /** 
  * Small class to list an retrieve file from remote SSH server
